--- conflicted
+++ resolved
@@ -321,7 +321,6 @@
 
 def calc_srh(*args, **kwargs):
     """
-<<<<<<< HEAD
     Calculate Storm Relative Helicity (SRH) for a defined storm motion. 
 
     Description:
@@ -350,9 +349,7 @@
     * :math:'z' height above ground
  
     For further details see Markowski and Richardson [2010], pages 230-231.
-=======
-    Calculate storm relative helicity for a vectorized set of profiles over the first axis of the arrays.
->>>>>>> 2b577262
+
 
     Parameters
     ----------
